{
 "cells": [
  {
   "cell_type": "code",
   "execution_count": 2,
   "metadata": {},
   "outputs": [
    {
     "name": "stdout",
     "output_type": "stream",
     "text": [
      "(CVXPY) Dec 11 04:36:25 PM: Encountered unexpected exception importing solver OSQP:\n",
      "ImportError('DLL load failed while importing qdldl: The specified module could not be found.')\n"
     ]
    }
   ],
   "source": [
    "import matplotlib.pyplot as plt\n",
    "import numpy as np\n",
    "from typing import Callable\n",
    "from sympy import Symbol, sin, cos, sec, tan, Matrix, integrate, eye, latex\n",
    "import os\n",
    "import cvxpy as cp\n",
    "from linearizedcar import DubinsCar, dubinsCurve2d, Vertex"
   ]
  },
  {
   "cell_type": "code",
   "execution_count": 3,
   "metadata": {},
   "outputs": [],
   "source": [
    "# system variables\n",
    "rho = 1\n",
    "length = 1\n",
    "u_psi = 5\n",
    "phi_max = np.pi/6\n",
    "\n",
    "r_min = length / (np.tan(phi_max))"
   ]
  },
  {
   "cell_type": "code",
   "execution_count": 4,
   "metadata": {},
   "outputs": [],
   "source": [
    "def nonlinearCar(q: np.ndarray, u: np.ndarray, t: float):\n",
    "    return np.array([\n",
    "        rho * np.cos(q[2]),\n",
    "        rho * np.sin(q[2]),\n",
    "        rho / length * np.tan(q[4]),\n",
    "        u[0],\n",
    "        u[1],\n",
    "        u[2]\n",
    "    ])\n",
    "\n",
    "def aMat(t: float, qt: np.ndarray, ut: np.ndarray):\n",
    "    A = np.zeros([6, 6])\n",
    "    A[0, 2] = - ut[0] * rho * np.sin(qt[2])\n",
    "    A[1, 2] = ut[0] * rho * np.cos(qt[2])\n",
    "    A[2, 4] = ut[0] * rho / length * np.cos(qt[4]) ** -2\n",
    "    return A\n",
    "\n",
    "def bMat(t: float, qt: np.ndarray, ut: np.ndarray):\n",
    "    B = np.zeros([6, 3])\n",
    "    B[0, 0] = rho * np.cos(qt[2])\n",
    "    B[1, 0] = rho * np.sin(qt[2])\n",
    "    B[2, 0] = rho / length * np.tan(qt[4])\n",
    "    B[3, 0] = 1\n",
    "    B[4, 1] = 1\n",
    "    B[5, 2] = 1\n",
    "    return B\n",
    "\n",
    "def linearizedCar(q: np.ndarray, u: np.ndarray, t: float, q_tilde: 'Callable[[float], np.ndarray]', u_tidle: 'Callable[[float], np.ndarray]'):\n",
    "    qt = q_tilde(t)\n",
    "    ut = u_tidle(t)\n",
    "    f = nonlinearCar(qt, ut, t)\n",
    "    A = aMat(t, qt, ut)\n",
    "    B = bMat(t, qt, ut)\n",
    "    return f + np.matmul(A, q - qt) + np.matmul(B, u - ut)\n",
    "\n"
   ]
  },
  {
   "cell_type": "code",
   "execution_count": 5,
   "metadata": {},
   "outputs": [],
   "source": [
    "def straightLineGenerator(x0, y0, theta0, v):\n",
    "    def f(t):\n",
    "        return np.ndarray([\n",
    "            x0 + v * rho * np.cos(theta0) * t,\n",
    "            x0 + v * rho * np.cos(theta0) * t,\n",
    "            0,\n",
    "            v * t,\n",
    "            0,\n",
    "            0\n",
    "        ])\n",
    "\n",
    "def curvePathGenerator(x0, y0, theta0, theta_dot, phi, v):\n",
    "    r = length / np.tan(phi)\n",
    "    if phi > 0: # left\n",
    "        perp = theta0 + np.pi / 2\n",
    "    else: # right\n",
    "        perp = theta0 - np.pi / 2\n",
    "    xc = r * np.cos(perp) + x0\n",
    "    yc = r * np.sin(perp) + y0\n",
    "    def f(t):\n",
    "        return np.ndarray([\n",
    "            xc + r * np.cos(theta_dot * t + theta0),\n",
    "            yc + r * np.sin(theta_dot * t + theta0),\n",
    "            theta_dot * t,\n",
    "            v * t,\n",
    "            phi,\n",
    "            0\n",
    "        ])\n",
    "    return f\n"
   ]
  },
  {
   "cell_type": "markdown",
   "metadata": {},
   "source": [
    "$\\Phi[k, k_0] = A[k -1]A[k-2]\\cdots A[k_0]$\n",
    "\n",
    "\n",
    "$x[k] = \\Phi[k, k_0]x_0 + \\sum_{m=k_0}^{k-1}\\Phi[k, m + 1]B[m]u[m]$\n",
    "\n",
    "\n",
    "$k_0 = k-1$\n",
    "\n",
    "\n",
    "$x[k] = \\Phi[k, k-1]x_{k-1} + \\Phi[k, k-1]B[k-1]u[k-1]$\n",
    "\n",
    "\n",
    "$x[k] = A[k-1]x_{k-1} + A[k-1]B[k-1]u[k-1]$"
   ]
  },
  {
   "cell_type": "code",
   "execution_count": 6,
   "metadata": {},
   "outputs": [],
   "source": [
    "def straightAmat(h, rho, length, u_psi, theta_0):\n",
    "    return np.array([\n",
    "        [1, 0, -u_psi * rho * np.sin(theta_0) * h, 0, 0, 0],\n",
    "        [0, 1, u_psi * rho * np.cos(theta_0) * h, 0, 0, 0],\n",
    "        [0, 0, 1, 0, u_psi * rho / length * h, 0],\n",
    "        [0, 0, 0, 1, 0, 0],\n",
    "        [0, 0, 0, 0, 1, 0],\n",
    "        [0, 0, 0, 0, 0, 1]\n",
    "    ])\n",
    "\n",
    "def straightBmat(h, rho, length, u_psi, theta_0):\n",
    "    return np.array([\n",
    "        [rho * np.cos(theta_0) * h, 0, 0],\n",
    "        [rho * np.sin(theta_0) * h, 0, 0],\n",
    "        [0, 0, 0],\n",
    "        [h, 0, 0],\n",
    "        [0, h, 0],\n",
    "        [0, 0, h]\n",
    "    ])\n",
    "\n",
    "def straightDmat(h, rho, u_psi, theta_0):\n",
    "    return np.array([\n",
    "        rho * u_psi * np.cos(theta_0) * h,\n",
    "        rho * u_psi * np.sin(theta_0) * h,\n",
    "        0,\n",
    "        u_psi * h,\n",
    "        0,\n",
    "        0\n",
    "    ])"
   ]
  },
  {
   "cell_type": "code",
<<<<<<< HEAD
   "execution_count": 9,
=======
   "execution_count": 6,
>>>>>>> 1f177ab6
   "metadata": {},
   "outputs": [
    {
     "data": {
      "text/latex": [
       "$\\displaystyle \\left[\\begin{matrix}0 & 0 & 0 & 0 & 0 & 0\\\\0 & 0 & 0 & 0 & 0 & 0\\\\0 & 0 & 0 & 0 & 0 & 0\\\\0 & 0 & 0 & 0 & 0 & 0\\\\0 & 0 & 0 & 0 & 0 & 0\\\\0 & 0 & 0 & 0 & 0 & 0\\end{matrix}\\right]$"
      ],
      "text/plain": [
       "Matrix([\n",
       "[0, 0, 0, 0, 0, 0],\n",
       "[0, 0, 0, 0, 0, 0],\n",
       "[0, 0, 0, 0, 0, 0],\n",
       "[0, 0, 0, 0, 0, 0],\n",
       "[0, 0, 0, 0, 0, 0],\n",
       "[0, 0, 0, 0, 0, 0]])"
      ]
     },
<<<<<<< HEAD
     "execution_count": 9,
=======
     "execution_count": 6,
>>>>>>> 1f177ab6
     "metadata": {},
     "output_type": "execute_result"
    }
   ],
   "source": [
<<<<<<< HEAD
    "from sympy import Symbol, sin, cos, sec, tan, Matrix, integrate, eye, latex\n",
=======
>>>>>>> 1f177ab6
    "u_psi = Symbol('u_psi')\n",
    "h = Symbol('h')\n",
    "rho = Symbol('rho')\n",
    "t = Symbol('t')\n",
    "theta = Symbol('theta')\n",
    "l = Symbol('l')\n",
    "phi = Symbol('phi')\n",
    "\n",
    "A = Matrix([\n",
    "    [ 0, 0, -u_psi * rho * sin(theta), 0, 0, 0],\n",
    "    [ 0, 0, u_psi * rho * cos(theta), 0, 0, 0],\n",
    "    [ 0, 0, 0, 0,u_psi * rho / l * sec(phi) ** 2 , 0],\n",
    "    [ 0, 0, 0, 0, 0, 0],\n",
    "    [ 0, 0, 0, 0, 0, 0],\n",
    "    [ 0, 0, 0, 0, 0, 0],\n",
    "])\n",
    "B = Matrix([\n",
    "    [rho * cos(theta), 0, 0],\n",
    "    [rho * sin(theta), 0, 0],\n",
    "    [rho / l * tan(phi), 0, 0],\n",
    "    [1, 0, 0],\n",
    "    [0, 1, 0],\n",
    "    [0, 0, 1]\n",
    "])\n",
    "A * A * A"
   ]
  },
  {
   "cell_type": "code",
<<<<<<< HEAD
   "execution_count": 13,
   "metadata": {},
   "outputs": [
    {
     "data": {
      "text/latex": [
       "$\\displaystyle \\left[\\begin{matrix}\\frac{\\rho u_{\\psi} \\left(h k l \\dot{\\theta}^{2} \\cos{\\left(t \\dot{\\theta} + \\theta_{0} \\right)} + \\rho u_{\\psi} \\left(h k \\dot{\\theta} \\cos{\\left(h k \\dot{\\theta} + \\theta_{0} \\right)} - \\sin{\\left(h k \\dot{\\theta} + \\theta_{0} \\right)}\\right) \\tan{\\left(\\phi_{c} \\right)} + \\rho u_{\\psi} \\sin{\\left(\\theta_{0} \\right)} \\tan{\\left(\\phi_{c} \\right)}\\right)}{l \\dot{\\theta}^{2}}\\\\\\frac{\\rho u_{\\psi} \\left(h k l \\dot{\\theta}^{2} \\sin{\\left(t \\dot{\\theta} + \\theta_{0} \\right)} + \\rho u_{\\psi} \\left(h k \\dot{\\theta} \\sin{\\left(h k \\dot{\\theta} + \\theta_{0} \\right)} + \\cos{\\left(h k \\dot{\\theta} + \\theta_{0} \\right)}\\right) \\tan{\\left(\\phi_{c} \\right)} - \\rho u_{\\psi} \\cos{\\left(\\theta_{0} \\right)} \\tan{\\left(\\phi_{c} \\right)}\\right)}{l \\dot{\\theta}^{2}}\\\\\\frac{h k \\rho u_{\\psi} \\tan{\\left(\\phi_{c} \\right)}}{l}\\\\h k u_{\\psi}\\\\0\\\\0\\end{matrix}\\right]$"
      ],
      "text/plain": [
       "Matrix([\n",
       "[rho*u_psi*(h*k*l*thetadot**2*cos(t*thetadot + theta_0) + rho*u_psi*(h*k*thetadot*cos(h*k*thetadot + theta_0) - sin(h*k*thetadot + theta_0))*tan(phi_c) + rho*u_psi*sin(theta_0)*tan(phi_c))/(l*thetadot**2)],\n",
       "[rho*u_psi*(h*k*l*thetadot**2*sin(t*thetadot + theta_0) + rho*u_psi*(h*k*thetadot*sin(h*k*thetadot + theta_0) + cos(h*k*thetadot + theta_0))*tan(phi_c) - rho*u_psi*cos(theta_0)*tan(phi_c))/(l*thetadot**2)],\n",
       "[                                                                                                                                                                                 h*k*rho*u_psi*tan(phi_c)/l],\n",
       "[                                                                                                                                                                                                  h*k*u_psi],\n",
       "[                                                                                                                                                                                                          0],\n",
       "[                                                                                                                                                                                                          0]])"
      ]
     },
     "execution_count": 13,
     "metadata": {},
     "output_type": "execute_result"
    }
   ],
=======
   "execution_count": 7,
   "metadata": {},
   "outputs": [],
>>>>>>> 1f177ab6
   "source": [
    "u_psi = Symbol('u_psi')\n",
    "h = Symbol('h')\n",
    "rho = Symbol('rho')\n",
    "t = Symbol('t')\n",
    "k = Symbol('k')\n",
    "t_0 = Symbol('t_0')\n",
    "theta_0 = Symbol('theta_0')\n",
    "theta_dot = Symbol('thetadot', nonzero=True)\n",
    "l = Symbol('l')\n",
    "phi_c = Symbol('phi_c')\n",
    "\n",
    "A = Matrix([\n",
    "    [ 0, 0, -u_psi * rho * sin(theta_dot * t + theta_0), 0, 0, 0],\n",
    "    [ 0, 0, u_psi * rho * cos(theta_dot * t + theta_0), 0, 0, 0],\n",
    "    [ 0, 0, 0, 0,u_psi * rho / l * sec(phi_c) ** 2 , 0],\n",
    "    [ 0, 0, 0, 0, 0, 0],\n",
    "    [ 0, 0, 0, 0, 0, 0],\n",
    "    [ 0, 0, 0, 0, 0, 0],\n",
    "])\n",
    "B = Matrix([\n",
    "    [rho * cos(theta_dot * t + theta_0), 0, 0],\n",
    "    [rho * sin(theta_dot * t + theta_0), 0, 0],\n",
    "    [rho / l * tan(phi_c), 0, 0],\n",
    "    [1, 0, 0],\n",
    "    [0, 1, 0],\n",
    "    [0, 0, 1]\n",
    "])\n",
    "\n",
    "D = Matrix([\n",
    "    rho * u_psi * cos(theta_dot * t + theta_0),\n",
    "    rho * u_psi * sin(theta_dot * t + theta_0),\n",
    "    rho / l * u_psi * tan(phi_c),\n",
    "    u_psi,\n",
    "    0,\n",
    "    0\n",
    "])\n",
    "t_0 = 0\n",
    "    \n",
    "\n",
    "def Phi(r, tau):\n",
    "    return eye(6) + integrate(A, (t, tau, r)) + integrate(A * integrate(A, (t, tau, t)), (t, tau , r))\n",
    "\n",
    "F = Phi(h * (k+1) + t_0, k * h + t_0)\n",
    "s = Symbol('s')\n",
    "B = B.subs(t, s)\n",
<<<<<<< HEAD
    "G = integrate(Phi(h * k + t_0, s) * B, (s, t_0, h * k + t_0))\n",
    "G.simplify()\n",
    "# print(latex(F.simplify()))\n",
    "D = integrate(Phi(h * k + t_0, s) * D, (s, t_0, h * k + t_0))\n",
    "D.simplify()"
=======
    "D = D.subs(t, s)\n",
    "G = integrate(Phi(h * k + t_0, s) * B, (s, t_0 + h * k, h * (k+1) + t_0))\n",
    "H = integrate(Phi(h * k + t_0, s) * D, (s, t_0 + h * k, h * (k+1) + t_0))\n",
    "\n",
    "if not os.path.exists('target'):\n",
    "    os.mkdir('target')\n",
    "\n",
    "with open('target/A[k].tex', 'w') as f:\n",
    "    f.write(latex(F.simplify()))\n",
    "\n",
    "with open('target/B[k].tex', 'w') as f:\n",
    "    f.write(latex(G.simplify()))\n",
    "\n",
    "with open('target/D[k].tex', 'w') as f:\n",
    "    f.write(latex(H.simplify()))\n",
    "\n"
   ]
  },
  {
   "cell_type": "code",
   "execution_count": 8,
   "metadata": {},
   "outputs": [],
   "source": [
    "def curveAmat(h, rho, length, u_psi, theta_0, theta_dot, phi_c):\n",
    "    def f(k):\n",
    "        return np.array([\n",
    "        [1, 0,\n",
    "            rho * u_psi * ( -np.cos(h * k * theta_dot + theta_0) + np.cos(h * theta_dot * (k + 1) + theta_0)) / theta_dot, 0,\n",
    "            rho ** 2 * u_psi ** 2 * (h * theta_dot * np.cos(h * theta_dot * (k + 1) + theta_0) + np.sin(h * k * h * theta_dot + theta_0) - np.sin(h * theta_dot * (k + 1) + theta_0)) / (np.cos(phi_c) ** 2 * length * theta_dot ** 2), 0],\n",
    "        [1, 0,\n",
    "            rho * u_psi * ( -np.sin(h * k * theta_dot + theta_0) + np.sin(h * theta_dot * (k + 1) + theta_0)) / theta_dot, 0,\n",
    "            rho ** 2 * u_psi ** 2 * (h * theta_dot * np.sin(h * theta_dot * (k + 1) + theta_0) - np.cos(h * k * h * theta_dot + theta_0) + np.cos(h * theta_dot * (k + 1) + theta_0)) / (np.cos(phi_c) ** 2 * length * theta_dot ** 2), 0],\n",
    "        [0, 0, 1, 0, h * u_psi * rho / (np.cos(phi_c) ** 2 * length), 0],\n",
    "        [0, 0, 0, 1, 0, 0],\n",
    "        [0, 0, 0, 0, 1, 0],\n",
    "        [0, 0, 0, 0, 0, 1]\n",
    "        ])\n",
    "    return f\n",
    "\n",
    "def curveBmat(h, rho, length, u_psi, theta_0, theta_dot, phi_c):\n",
    "    def f(k):\n",
    "        return np.array([\n",
    "            [rho * (length * theta_dot * (-np.sin(h * k * theta_dot + theta_0) + np.sin(h * theta_dot * (k + 1) + theta_0)) + rho * u_psi * (h * theta_dot * np.cos(h * k * theta_dot + theta_0) + np.sin(h * k * theta_dot + theta_0) - np.sin(h * theta_dot * (k + 1) + theta_0)) * np.tan(phi_c)) / (length * theta_dot ** 2),\n",
    "            rho ** 2 * u_psi ** 2 * (-.5 * h ** 2 * theta_dot ** 2 * np.cos(h * k * theta_dot + theta_0) - h * theta_dot * np.sin(h * k * theta_dot + theta_0) + np.cos(h * k * theta_dot + theta_0) - np.cos(h * theta_dot * (k + 1) + theta_0)) / (length * theta_dot ** 3 * np.cos(phi_c) ** 2), 0],\n",
    "            [rho * (length * theta_dot * (np.cos(h * k * theta_dot + theta_0) - np.cos(h * theta_dot * (k + 1) + theta_0)) + rho * u_psi * (h * theta_dot * np.sin(h * k * theta_dot + theta_0) - np.cos(h * k * theta_dot + theta_0) + np.cos(h * theta_dot * (k + 1) + theta_0)) * np.tan(phi_c)) / (length * theta_dot ** 2),\n",
    "            rho ** 2 * u_psi ** 2 * (-.5 * h ** 2 * theta_dot ** 2 * np.sin(h * k * theta_dot + theta_0) + h * theta_dot * np.cos(h * k * theta_dot + theta_0) + np.sin(h * k * theta_dot + theta_0) - np.sin(h * theta_dot * (k + 1) + theta_0)) / (length * theta_dot ** 3 * np.cos(phi_c) ** 2), 0],\n",
    "            [h * rho * np.tan(phi_c) / length, h ** 2 * rho * u_psi /(2 * length * np.cos(phi_c) ** 2), 0],\n",
    "            [h, 0, 0],\n",
    "            [0, h, 0],\n",
    "            [0, 0, h]\n",
    "        ])\n",
    "    return f\n",
    "\n",
    "def curveDmat(h, rho, length, u_psi, theta_0, theta_dot, phi_c):\n",
    "    def f(k):\n",
    "        return np.array([\n",
    "            rho * u_psi * (length * theta_dot * (-np.sin(h * k * theta_dot + theta_0) + np.sin(h * theta_dot * (k + 1) + theta_0)) + rho * u_psi * (h ( theta_dot * np.cos(h * k * theta_dot + theta_0) + np.sin(h * k * theta_dot + theta_0) - np.sin(h * theta_dot * (k + 1) + theta_0)) * np.tan(phi_c))) / (length * theta_dot ** 2),\n",
    "            rho * u_psi * (length * theta_dot * (np.cos(h * k * theta_dot + theta_0) - np.cos(h * theta_dot * (k + 1) + theta_0)) + rho * u_psi * (h ( theta_dot * np.sin(h * k * theta_dot + theta_0) - np.cos(h * k * theta_dot + theta_0) + np.cos(h * theta_dot * (k + 1) + theta_0)) * np.tan(phi_c))) / (length * theta_dot ** 2),\n",
    "            h * rho * u_psi * np.tan(phi_c) / length,\n",
    "            u_psi * h,\n",
    "            0,\n",
    "            0\n",
    "        ])\n",
    "    return f"
   ]
  },
  {
   "cell_type": "code",
   "execution_count": 25,
   "metadata": {},
   "outputs": [
    {
     "name": "stderr",
     "output_type": "stream",
     "text": [
      "c:\\Users\\chagu\\Programs\\repos\\LinearizedCarRobot\\linearizedcar\\dubinsCar.py:164: RuntimeWarning: invalid value encountered in sqrt\n",
      "  b = np.sqrt((x + m_sth) * (x + m_sth) + (y - m_cth - 1) * (y - m_cth - 1) - 4)\n",
      "c:\\Users\\chagu\\Programs\\repos\\LinearizedCarRobot\\linearizedcar\\dubinsCar.py:299: RuntimeWarning: invalid value encountered in arccos\n",
      "  possibleB.append(np.arccos(1 - (v ** 2 + w ** 2) / 2))\n",
      "c:\\Users\\chagu\\Programs\\repos\\LinearizedCarRobot\\linearizedcar\\dubinsCar.py:256: RuntimeWarning: invalid value encountered in arccos\n",
      "  possibleB.append(np.arccos(1 - (v ** 2 + w ** 2) / 2))\n"
     ]
    },
    {
     "data": {
      "text/plain": [
       "Text(0, 0.5, 'y (m)')"
      ]
     },
     "execution_count": 25,
     "metadata": {},
     "output_type": "execute_result"
    },
    {
     "data": {
      "image/png": "iVBORw0KGgoAAAANSUhEUgAAAioAAAGwCAYAAACHJU4LAAAAOXRFWHRTb2Z0d2FyZQBNYXRwbG90bGliIHZlcnNpb24zLjUuMiwgaHR0cHM6Ly9tYXRwbG90bGliLm9yZy8qNh9FAAAACXBIWXMAAA9hAAAPYQGoP6dpAABDf0lEQVR4nO3de3zOdePH8de1i21OG8awrpnDJtwIG0IHVKQSHURFaDncqcRd3JLIr5Lqjo4iSydySHROupuIHG/qLt0yLOZYqc1xY7t+f3wyxmjjuva5Du/n43E9tu931+Z9Sa63z/fz/XwcbrfbjYiIiIgPCrEdQERERORMVFRERETEZ6moiIiIiM9SURERERGfpaIiIiIiPktFRURERHyWioqIiIj4rFK2A5yPvLw8du7cSYUKFXA4HLbjiIiISBG43W72799PTEwMISFnHzPx66Kyc+dOYmNjbccQERGRc7B9+3ZcLtdZn+PXRaVChQqAeaERERGW04iIiEhRZGVlERsbm/8+fjZ+XVSOX+6JiIhQUREREfEzRZm2ocm0IiIi4rNUVERERMRnqaiIiIiIz/LrOSoiIiLFlZeXR05Oju0YAa106dI4nU6P/CwVFRERCRo5OTls3bqVvLw821ECXsWKFalevfp5r3OmoiIiIkHB7Xaza9cunE4nsbGxf7nQmJwbt9vNoUOH2Lt3LwA1atQ4r5+noiIiIkHh2LFjHDp0iJiYGMqWLWs7TkArU6YMAHv37iU6Ovq8LgOpToqISFDIzc0FIDQ01HKS4HC8DB49evS8fo6KioiIBBXtDVcyPPX7rKIiIiIiPktFRURERHyWisqZZGRAaqr5KCIiIlaoqBQmJQXi4qBDB/MxJcV2IhERCWLt2rXj/vvvtx0jX0nmUVE5VUYGDBgAxxcDysuDgQM1siIiIn7NX1fjVVE51aZNJ0rKcbm5kJZmJ4+IiHjVwYNnfhw5UvTnHj5ctOcWV9++ffnqq6947rnncDgcOBwONm/eTHJyMrVr16ZMmTJceOGFPPfcc6d9X7du3Rg/fjwxMTHUq1cPgOXLl9O0aVPCw8NJSkpiwYIFOBwO1q9fn/+9GzZs4JprrqF8+fJUq1aN3r178+uvv54xT3p6evFfWBFpwbdTJSRASEiBspKLE3eteP1miYgEoPLlz/y1a66Bjz8+cRwdDYcOFf7cyy+HxYtPHNeqBX++txfgdhcv33PPPcdPP/1Eo0aNGDduHACVKlXC5XIxZ84cqlSpwvLlyxkwYAA1atTglltuyf/ef//730RERLBo0SLcbjf79++nS5cuXHPNNcycOZOff/75tEs4u3bt4vLLL6d///48++yzHD58mBEjRnDLLbfw5ZdfFpqnatWqxXtRxaD33lO5XDB1qrnck5tLrsNJxsNTiKvlsp1MRESCUGRkJKGhoZQtW5bq1avnn3/00UfzP69duzbLly9nzpw5BYpKuXLlmDZtWv4id6+88goOh4NXX32V8PBwGjZsyI4dO+jfv3/+90yePJnmzZvzxBNP5J977bXXiI2N5aeffqJevXqF5vEWFZXCJCdDp06QloYzPp4414mS8uGHkJgIMTEW84mIiMccOHDmr5268vuf29cU6tStg7x4NQQwpWPatGn8/PPPHD58mJycHJo2bVrgOY0bNy6wEu/GjRtp0qQJ4eHh+edatmxZ4HvWrl1Lamoq5QsZatq8eXP+JaSSoqJyJi6XeZxk1Sq4+WaoXBnefRfatrWUTUREPKZcOfvPLa45c+YwdOhQ/vWvf9G6dWsqVKjA008/zcqVK0/JUDCE2+0+bcVY9ynXovLy8ujSpQsTJkw47dc93w0Gz4WKSjFERUG9evD999C+PTz3HAwaBFqNWUREvCk0NDR/ryKApUuX0qZNG+6+++78c5s3b/7Ln1O/fn1mzJhBdnY2YWFhAKxZs6bAc5o3b868efOoVasWpUoVXhNOzeNNuuunGOrWhW++gVtugaNH4e674a67Tp8VLiIi4km1atVi5cqVpKen8+uvvxIfH8+aNWtYuHAhP/30E6NHj2b16tV/+XNuu+028vLyGDBgAD/++CMLFy7kmWeeAU7szTN48GD27dvHrbfeyqpVq9iyZQuff/45d955Z345OTVP3ql3y3qQikoxlS8Ps2bBhAnmeuRrr8Fll8H27baTiYhIoHrggQdwOp00bNiQqlWrcvXVV3PjjTfSo0cPWrVqxW+//VZgdOVMIiIi+PDDD1m/fj1NmzZl1KhRPPLIIwD581ZiYmJYtmwZubm5dOrUiUaNGjFkyBAiIyMJ+XMizql5tm3b5rXX7nCfenHKj2RlZREZGUlmZiYREREl/usvWgQ9e8K+faa4DB9e4hFERKSIjhw5wtatW6ldu3aByaTBbsaMGfTr14/MzEzKlCnjsZ97tt/v4rx/a47KebjqKlizBiZPhgcesJ1GRETkr7355pvUqVOHCy64gG+//TZ/jRRPlhRP0qWf81S7Njz11Inb0g4dgkceOfOCQCIiIjbt3r2bXr160aBBA4YOHUr37t2ZOnWq7VhnpBEVDxs8GF5/3ay3Mn++WZlQRETEVwwfPpzhfjRXQSMqHtanD1StCuvXm4XhFi2ynUhERMR/WS0qtWrVyt/Q6OTH4MGDbcY6L+3awdq1kJRkJtlefbW5NOS/U5ZFRETssVpUVq9eza5du/Ifi/4cfujevbvNWOctNhaWLoV+/czehiNGmLuDzrZMs4iIiJzOalGpWrUq1atXz3989NFH1K1bl8svv9xmLI8ID4eUFHj5ZShdGr780oywiIiISNH5zGTanJwc3n77bYYNG3baPgTHZWdnk52dnX+clZVVUvHOicMBf/87NGkCx45BzZq2E4mIiPgXn5lMu2DBAv744w/69u17xueMHz+eyMjI/EdsbGzJBTwPbdvCyYNEH3wAjz9uLguJiIjImflMUUlJSaFz587ExMSc8TkjR44kMzMz/7HdD9et37MHevWChx+Gm24CHx8UEhERsconisrPP//MF198wV133XXW54WFhREREVHg4W+qVYOJEyE0FBYsgFatYONG26lERCRYHD161HaEYvGJojJ9+nSio6O59tprbUcpEcnJsGQJXHAB/O9/0KIFvP++7VQiIlJkGRmQmmo+loC8vDwmTJhAfHw8YWFh1KxZk8cffxyAESNGUK9ePcqWLUudOnUYPXp0gTIyduxYmjZtymuvvUadOnUICwvDn7b5s15U8vLymD59On369KFUKZ+Z2+t1rVqZ9VYuvRT274du3czS++7tJfuHX0REiiklBeLioEMH8zElxeu/5MiRI5kwYQKjR49mw4YNzJw5k2rVqgFQoUIFXn/9dTZs2MBzzz3Hq6++ysSJEwt8f1paGnPmzGHevHmsX7/e63k9ym3ZwoUL3YB748aNxf7ezMxMN+DOzMz0QrKSkZPjdt93n9sNbvfbHaa53SEh5iAkxO2eNs12PBGRgHH48GH3hg0b3IcPHz73H7J9+4m/p48/nE5z3kuysrLcYWFh7ldffbVIz3/qqafciYmJ+cdjxoxxly5d2r13715vRSzU2X6/i/P+bX0Io2PHjn41BOVppUvDc8/B9c0z6HDngBO3AuXlwcCB0KkTuFx2Q4qIiLFp0+m3bObmQlqa1/6u/vHHH8nOzuaKK64o9OvvvvsukyZNIi0tjQMHDnDs2LHT5nDGxcVRtWpVr+TzNuuXfsS4ouYmHGf6wy8iIr4hIQFCTnnrdDohPt5rv2SZMmXO+LUVK1bQs2dPOnfuzEcffcS6desYNWoUOTk5BZ5Xrlw5r+XzNhUVX1HIH/5jOHliTjy5uZYyiYhIQS4XTJ1qygmYj1OmeHXkOyEhgTJlyvDvf//7tK8tW7aMuLg4Ro0aRVJSEgkJCfz8889ey2KD9Us/8qfjf/gHDoTcXPIcTga6p/DaZBdfbYZ33oHKlW2HFBERkpPNZfm0NDOS4uXL8+Hh4YwYMYLhw4cTGhpK27Zt+eWXX/jhhx+Ij49n27ZtzJo1ixYtWvDxxx8zf/58r+YpaRpR8SXJyZCeDqmphGxL56p3kilbFj7/3OzG/O23tgOKiAhgykm7diU2h3D06NH84x//4JFHHqFBgwb06NGDvXv30rVrV4YOHco999xD06ZNWb58OaNHjy6RTCXF4fbjmaxZWVlERkaSmZnpl4u/FcV338ENN8CWLVCmDMyaBddfbzuViIj/OXLkCFu3bqV27dqEh4fbjhPwzvb7XZz3b42o+LgmTWD1ajPK6OX5WiIiIj5Hc1T8QOXK8PHHsGEDNGx44vzRo+b2ZhERkUClERU/4XRC48Ynjpcsgfr1Yc0ae5lERES8TUXFD7ndZvflLVvgkkvg9ddtJxIREfEOFRU/5HDAhx9Cly6QnQ39+sE998Ap6/uIiEgh/PgeEr/iqd9nFRU/FRkJCxbA2LHm+KWX4IorYPdum6lERHyX889F2k5dtVW849ChQwCUPs/JlJpM68dCQmDMGGjeHHr1gq+/hsREWLUKLrjAdjoREd9SqlQpypYtyy+//ELp0qUJOXUpfPEIt9vNoUOH2Lt3LxUrVswviOdKRSUAdOlibmHu1s3czhwTYzuRiIjvcTgc1KhRg61btwbcMvO+qGLFilSvXv28f46KSoCoVw9WrjSjLA6HOXfwIJQqBWFhdrOJiPiK0NBQEhISdPnHy0qXLn3eIynHqagEkAoVTnzudsMdd8DOnfDuu7oUJCJyXEhIiFam9SO6QBegtmyB1FRYscLMW1m61HYiERGR4lNRCVB165rF4Jo0gT17oEMHc2eQ7soTERF/oqISwOrUgeXLoWdPOHbMrLXSrx8cPmw7mYiISNGoqAS4cuVg5kz417/MRNs33oAePWynEhERKRoVlSDgcMCwYbBokbl1eeRI24lERESKRnf9BJEOHWDzZjh5svv//gcXXnjilmYRERFfohGVIHNySfnuO7Oq7e23mzVXyMgwtwplZFjLJyIicjIVlSC2fj0cPQrvvANP10/BHRdnhl3i4iAlxXY8ERERHG4/3kYyKyuLyMhIMjMziYiIsB3HLy1ZAvfdmMHa3+JwknfiC04npKeDy2Utm4iIBKbivH9rRCXIXXYZLHp5U8GSApCbC2lpdkKJiIj8SUVFqNomAfcpu4jmhTghPt5SIhEREUNFRcDlwjF1qrncA+Q6nPDKFF32ERER63R7shjJydCpE6SlEVI3HkesKSnZ2Wa/oMsvt5xPRESCkkZU5ASXC9q1yy8pAEOGQPv2MG4c5OWd5XtFRES8QEVFzigvD0qVMhsZjhkDN9wAmZm2U4mISDBRUZEzCgmBF1+E6dMhLAw++ABatYIff7SdTEREgoWKivylvn3h66/NlaGNG6FlS5g/33YqEREJBioqUiRJSbB2rZlUe+CAmXv7xx+2U4mISKDTXT9SZNHRZgfmESPgyiuhYkXbiUREJNBZH1HZsWMHvXr1IioqirJly9K0aVPWrl1rO5acQenS8OyzcM01J84tXgz//a+1SCIiEsCsjqj8/vvvtG3blvbt2/Ppp58SHR3N5s2bqah/qvuNrVvhxhvNeivTp8Mtt9hOJCIigcRqUZkwYQKxsbFMnz49/1ytWrXsBZJii4iAxET44gvo0cPMY3n8cXNbs4iIyPmyeunngw8+ICkpie7duxMdHU2zZs149dVXz/j87OxssrKyCjzErqgo+OwzM28F4KmnoHNn+O03u7lERCQwWC0qW7ZsYfLkySQkJLBw4UIGDRrEfffdx5tvvlno88ePH09kZGT+IzY2toQTS2GcTnjySZg9G8qVM6MriYmwbp3tZCIi4u8cbrfbbesXDw0NJSkpieXLl+efu++++1i9ejXffPPNac/Pzs4mOzs7/zgrK4vY2FgyMzOJiIgokcxydt9/D926webNMGgQTJ5sO5GIiPiarKwsIiMji/T+bXVEpUaNGjRs2LDAuQYNGrBt27ZCnx8WFkZERESBh/iWRo1g9Wp44AGYONF2GhER8XdWi0rbtm3ZuHFjgXM//fQTcXFxlhKJJ1SqBE8/DeHh5jg3Fx5+GPbutZtLRET8j9WiMnToUFasWMETTzxBWloaM2fOZOrUqQwePNhmLPGwxx4zdwIlJprRFhERkaKyWlRatGjB/Pnzeeedd2jUqBH/93//x6RJk7j99tttxhIP69EDLrwQMjLg0kvhtddsJxIREX9hdTLt+SrOZByxKysL7rgD3n/fHP/97zBpEoSGWo0lIiIW+M1kWgkeERHw3nswbhw4HOZuoPbtYedO28lERMSXqahIiQkJgdGj4aOPIDIS/vMf2L0bc00oNdV8FBEROYmKipS4a66BNWtg1ixovi4F4uKgQwfzMSXFdjwREfEhmqMi9mRkmHKSl5d/yu104khPB5fLXi4REfEqzVER/7BpU4GSAuDIzeWXb9IsBRIREV+joiL2JCSYiSsnOYaTq/4ez5IlljKJiIhPUVERe1wumDrV7GqIuezzmGsK3/7m4oor4PnnwX8vTIqIiCeoqIhdycmQng6pqTjS0xm+MZnbboNjx2DIEOjTB07ah1JERIJMKdsBRHC58ifPlgXefhuSkuDBByEzE0qXthtPRETsUVERn+NwwNChpqw0aXJiGovbbb4mIiLBQ5d+xGddeqlZGA5MSenXD555RvNWRESCiUZUxC8sWgRvvGE+X7PGrAtXrpzdTCIi4n0aURG/cNVV8OKLUKoUzJ4NrVvD5s22U4mIiLepqIhfcDhg8GD48kuoVg3++18zh+XTT20nExERb1JREb9y6aWwdi20agV//AHXXmvWWxERkcCkoiJ+54IL4KuvYMAAc0dQ48a2E4mIiLeoqIhfCguDKVNg/Xpo3/7EeS0OJyISWFRUxK81anTi8//9D+Lj4cMP7eURERHPUlGRgPH005CRAddfD2PHnrYxs4iI+CEVFQkYr7wC995rPn/0Ueja1SzBLyIi/ktFRQJG6dLmDqA33oDwcPjoI2jRAjZssJ1MRETOlYqKBJw77oCvv4aaNWHTJnMr83/+YzuViIicCy2hLwEpMdEstd+zJxw9qluYRUT8lYqKBKyqVWHhQti/31wWAjh2zBxXqmQ3m4iIFI0u/UhAK1WqYCkZPtwsvf/dd/YyiYhI0amoSNDIzIQFC2DLFrOp4fsvZUBqqrmnWUREfJKKigSNyEgzb6VjR+h5KIXr7omDDh1wx8VBSorteCIiUgiH2+122w5xrrKysoiMjCQzM5OIiAjbccRP5P6cgaN2HCHuEyvCuZ1OHOnp4HLZCyYiEiSK8/6tERUJOs4tmwqUFABHbi65G9MsJRIRkTNRUZHgk5Bgtl0+SV6IE+eF8ZYCiYjImaioSPBxuWDqVHA6AXPZJ2TqlPzLPhs3mrVXRETEPhUVCU7JyZCeDqmpZm5KcjJgbgC67DK44grYs8dqQhERQUVFgpnLBe3aFZhAu2kTHDkCS5ea1W1XrrQXT0REVFRECmjfHlatgvr1YccOM7ry6qu2U4mIBC+rRWXs2LE4HI4Cj+rVq9uMJMKFF5qRlBtugJwcGDAABg6E7GzbyUREgo/1EZW//e1v7Nq1K//x3//+13YkESIi4N134bHHwOEwc2/Hj7edSkQk+FjflLBUqVIaRRGfFBICo0ZB8+YwYQI8+KDtRCIiwcf6iMqmTZuIiYmhdu3a9OzZky1btpzxudnZ2WRlZRV4iHhb585mS6By5cyx2w2ffGI+ioiId1ktKq1ateLNN99k4cKFvPrqq+zevZs2bdrw22+/Ffr88ePHExkZmf+IjY0t4cQSrByOE58/+SRcey3ceae5Q0hERLzHp/b6OXjwIHXr1mX48OEMGzbstK9nZ2eTfdKMxqysLGJjY7XXj5SoZ581l4Hy8iApCebNg5o1bacSEfEffrvXT7ly5WjcuDGbNm0q9OthYWFEREQUeIiUtGHDYOFCiIoyuzEnJppLQyIi4nk+VVSys7P58ccfqVGjhu0oImd15ZWmpDRrBr/+ClddBZMmad6KiIinWS0qDzzwAF999RVbt25l5cqV3HzzzWRlZdGnTx+bsUSKpFYtWLYMeveG3FwYPtysbCsiIp5j9fbkjIwMbr31Vn799VeqVq3KxRdfzIoVK4iLi7MZS6TIypSBN96AFi0gPBzq1bOdSEQksPjUZNriKs5kHJGS9N13ZlPDq66ynURExPf47WRakUCwbx906wZXXw1PPaV5KyIi50NFRcTDypY1mxvm5cGIEdCjBxw4YDuViIh/UlER8bDwcJg2DSZPhtKlYe5cuPhiTbQVETkXKioiXuBwwKBBsHgxVK8OP/xgJtx+/LHtZCIi/kVFRcSL2rSBtWuhdWvIzIQXX/xzzkpGhlklLiPDdkQREZ+moiLiZTExZmRl1Ch4+21wvJYCcXHQoYP5mJJiO6KIiM/S7ckiJSkjw5STvLwT55xOSE8Hl8taLBGRkqTbk0V81aZNBUsKmGVt09Ls5BER8XEqKiIlKSEBQgr+b3cMJ88siD+tv4iIiIqKSMlyuWDqVHO5B8hzOBnIFB58zkWXLvDHH3bjiYj4GhUVkZKWnGzmpKSmErItnfZvJRMeDp98AklJ8P33tgOKiPgOFRURG1wuaNcOXC569YLly80c2y1bYNs22+FERHyH1d2TRcRo1gzWrIFFi+Caa2ynERHxHRpREfERVarArbeeON6yxewT9Ntv9jKJiNimoiLig9xu6N0b5swx81bWr7edSETEDhUVER/kcMArr0CdOmbebZs2MGOG7VQiIiVPRUXERzVubOatdO4Mhw9Dr14wbBgcO2Y7mYhIyVFREfFhlSrBhx+afYIAJk6Eq66Cffvs5hIRKSkqKiI+zumExx6D996D8uXh4EEoW9Z2KhGRkqHbk0X8xA03wKpVpqyEh5tzbreZzyIiEqhUVET8SIMGBY9Hj4bffzeXhEJD7WQSEfEmFRURP/XTTzB+vNmM+dtv4d13oXp126lERDxLc1RE/FS9evD++xARAcuWQfPm8M03tlOJiHiWioqIH7vuOli9Gho2hF274PLLzebMIiKBQkVFxM/VqwcrVsBNN8HRozBwINx3n+1UIiKeoaIiEgAqVIC5c82clZAQaNnSdiIREc/QZFqRAOFwwD//Cd26Qf36J84fOXLidmYREX+jERWRAHNySdmzx9zS/MILZs0VERF/o6IiEsCmTzebGt53H/TtC4c3ZUBqKmRk2I4mIlIkKioiAWzECHj2WbMMf6k3UwitFwcdOkBcHKSk2I4nIvKXHG63/w4IZ2VlERkZSWZmJhEREbbjiPis5XMyaNUjDid5J046nWa4xeWylktEglNx3r81oiISBNpU3VSwpADk5kJamp1AIiJFpKIiEgwSEsx9yydxO50QH28pkIhI0aioiAQDl8ssWet0AqakOKZMAZcLtxt277acT0TkDHymqIwfPx6Hw8H9999vO4pIYEpONnNSUlNxpKebY+D5580S/AsXWk0nIlIonygqq1evZurUqTRp0sR2FJHA5nJBu3b5E2hzc82uy7//Dp07m5Vt/Xd6vYgEIutF5cCBA9x+++28+uqrVKpUyXYckaDidMIXX0D//qagPPQQdO8O+/fbTiYiYlgvKoMHD+baa6/lyiuv/MvnZmdnk5WVVeAhIucnLMxMX5kyBUqXhnnz4OKL4aefbCcTESnmXj+ZmZnMnz+fpUuXkp6ezqFDh6hatSrNmjWjU6dOtGnTpli/+KxZs1i7di1r1qwp0vPHjx/Po48+WqxfQ0SKZsAAaNwYbr4ZNmyANm1g82aIjLSdTESCWZFGVHbt2kX//v2pUaMG48aN4+DBgzRt2pQrrrgCl8tFamoqV111FQ0bNmT27NlF+oW3b9/OkCFDmDFjBuFF3DFt5MiRZGZm5j+2b99epO8TkaJp3RrWroVLLoGHH1ZJERH7irQybXR0NHfccQd9+/alUaNGhT7n8OHDLFiwgEmTJtG9e3ceeOCBs/7MBQsWcMMNN+D883ZJgNzcXBwOByEhIWRnZxf4WmG0Mq2Idxw9CqVKmR2ZAbZsgagoFRcR8YzivH8Xqaj88ssvVK1atcgBivL8/fv38/PPPxc4169fP+rXr8+IESPOWIhOpqIi4n1ZWdCypZlsO3++uZVZROR8FOf9u0hzVIpTUor6/AoVKpxWRsqVK0dUVFSRSoqIlIwdO+DQIdi+HVq1gjfegBtvtJ1KRIJFsSbTHrdjxw6WLVvG3r17ycsruH/Ifffd55FgIuIbGjSANWugRw9YvBhuusncxjxuXP5CtyIiXlPs3ZOnT5/OoEGDCA0NJSoqCsfxi9iAw+Fgy5YtHg95Jrr0I1Jyjh2D4cNh4kRz3KkTzJwJlSvbzSUi/sfjc1ROFhsby6BBgxg5ciQhIXaXYVFRESl5M2fCXXfB4cPQqxe89ZbtRCLib4rz/l3spnHo0CF69uxpvaSIiB233QbLl5tbmJ95xnYaEQl0xW4bycnJzJ071xtZRMRPNG0KS5ZAtWonzn34obk8JCLiScW+9JObm8t1113H4cOHady4MaVLly7w9WeffdajAc9Gl35EfMOMGeYy0BVXwKxZUKWK7UQi4ss8fnvyyZ544gkWLlzIhRdeCHDaZFoRCT7h4VCuHPz735CYaNZbad7cdioRCQTFHlGpVKkSEydOpG/fvl6KVHQaURHxHd9/DzfcAGlpprhMnQq9e9tOJSK+yKuTacPCwmjbtu05hxORwNSoEaxeDddcA0eOwB13wJAhZjl+EZFzVeyiMmTIEF544QVvZBERP1exoplU+8gj5vj5582kWwAyMiA11XwUESmiYs9RWbVqFV9++SUfffQRf/vb306bTPvee+95LJyI+J+QEHj0UTNH5fvvzQRbUlJgwADIyzNPmDoVkpNtRxURP1DsOSr9+vU769enT59+XoGKQ3NURPxARgbExZmScpzTCenp4HJZiyUi9nj1rp+SLCIiEgA2bSpYUgByc82sWxUVEfkLWl5WRLwrIQH3KStZ5+Jkd/l4S4FExJ8UqahcffXVLF++/C+ft3//fiZMmMBLL7103sFEJEC4XDimTs3favkYTgYwhWZdXCxbZjmbiPi8Il366d69O7fccgsVKlTg+uuvJykpiZiYGMLDw/n999/ZsGEDX3/9NZ988gnXXXcdTz/9tLdzi4g/SU422y2npbHdGc+qu13s/h7atYPnnoO//x20XqSIFKbIk2lzcnJ49913mT17NkuXLuWPP/4wP8DhoGHDhnTq1In+/fvnr1hbEjSZVsQ/HTgAd94Jc+dC48Zm/ZWwMNupRKSkFOf9u9h3/RyXmZnJ4cOHiYqKOu0W5ZKioiLiv9xumDQJrr8e6ta1nUZESpJX7/o5LjIyksjIyHP9dhEJcg4HDB1a8Nzzz0OTJuaSkIgI6K4fEfERixfD/ffDlVeakZZzG+sVkUCjoiIiPqFlS7jtNrPEytChZkPDQ4dspxIR21RURMQnlC0Lb71lRlOcTpgxA9q2NQvYikjwUlEREZ/hcJgdl7/4AqpWhfXrITERFi2ynUxEbCl2Uenbty9L8rdDFRHxvHbtYO1aSEqCfftg61bbiUTElmIXlf3799OxY0cSEhJ44okn2LFjhzdyiUiQi42FpUvhjTfMxssiEpyKXVTmzZvHjh07uOeee5g7dy61atWic+fOvPvuuxw9etQbGUUkSIWHwx13nDjetw+6djX7GYpIcDinOSpRUVEMGTKEdevWsWrVKuLj4+nduzcxMTEMHTqUTZs2eTqniAhDhsAHH0CLFvDpp7bTiEhJOK/JtLt27eLzzz/n888/x+l0cs011/DDDz/QsGFDJk6c6KmMIiIATJgArVvDH3/AtdfCY49BXp7tVCLiTcUuKkePHmXevHlcd911xMXFMXfuXIYOHcquXbt44403+Pzzz3nrrbcYN26cN/KKSBCLiYHUVBg40CwIN3o03HQTZGXZTiYi3lLsJfRr1KhBXl4et956K6tWraJp06anPadTp05UrFjRA/FERAoKC4NXXjF3BA0eDAsWQKtW8PHHUKeO7XQi4mnFLioTJ06ke/fuhIeHn/E5lSpVYqvuJxQRL7rrLrPz8k03QXY26N9GIoHpnHdP9gXaPVlE9uyB336Dhg1PnMvLgxAtZynis4rz/q3/lUXEr1WrVrCkTJ0K119vJtyKiP9TURGRgPHHHzB8uJmv0qIF/PADkJFhZuBmZNiOJyLnQEVFRAJGxYrw5ZdQs6ZZFO6l5im4a8ZBhw4QFwcpKbYjikgxqaiISEBp3tzsE9SjbQYv5AzA4f5zoZW8PHNfs0ZWRPyK1aIyefJkmjRpQkREBBEREbRu3ZpPtdykiJynKlVgxthNODllNbjcXK2/L+JnrBYVl8vFk08+yZo1a1izZg0dOnSga9eu/PDDDzZjiUgAcNZPOP3WH6cT4uPtBBKRc2K1qHTp0oVrrrmGevXqUa9ePR5//HHKly/PihUrbMYSkUDgcplbgJxOANxOJ0yZAi4Xhw5ZziYiRVbsBd+8JTc3l7lz53Lw4EFat25d6HOys7PJzs7OP87SutkicjbJydCpE6Sl4YiPB5eLgwehbVszv/app6CUz/wtKCKFsf6/6H//+19at27NkSNHKF++PPPnz6fhyYsinGT8+PE8+uijJZxQRPyay2Uef/rkE/j2W/NYtw5mz4boaIv5ROSsrK9Mm5OTw7Zt2/jjjz+YN28e06ZN46uvviq0rBQ2ohIbG6uVaUWkWN57D/r0gQMHIDbWHCcl2U4lEjyKszKt9aJyqiuvvJK6desyZcqUv3yultAXkXO1YQN06wabNp3Y6LBvX9upRIKDXy+h73a7C4yaiIh4Q8OGsHo1dOliNjXs1w8mTrSdSkROZXWOykMPPUTnzp2JjY1l//79zJo1i8WLF/PZZ5/ZjCUiQSIyEhYsgMceg8mT4eabbScSkVNZLSp79uyhd+/e7Nq1i8jISJo0acJnn33GVVddZTOWiASRkBB45BEYMsQUl+N27IALLrCXS0QMq0UlRftuiIiPOLmkvPce3HYbvPAC9O9vL5OI+OAcFRER2z74wMxbGTDAbA+kaXMi9qioiIicYvp0ePxxcDjM4rbt2plLQSJS8lRURERO4XDAQw+ZxeEqVoQVKyAxEb7+2nYykeCjoiIicgZXXw1r1kDjxrBnD7Rvb9ZdEZGSY30JfRERX1a3Lnzzjdk2qEYNSEiwnUgkuKioiIj8hXLl4J13IC/vxLk9e8wk25o17eUSCQa69CMiUgQOBzid5vOjR6F7dzNvJTXVbi6RQKeiIiJSTL//bjY0/PVXuOoqePZZ8K1d00QCh4qKiEgxRUfDsmVwxx2Qmwv/+AfcfjscOmQ7mUjgUVERETkHZcrA66/D889DqVJmDkvr1rBli+1kIoFFRUVE5Bw5HHDvvfDvf5tRlu++g169dBlIxJNUVEREztNll8HatXDllZCSYgoMABkZZrZtRobVfCL+TEVFRMQDXC5YtAgaNPjzREoK7ppx0KEDxMWZBiMixaaiIiLiaRkZuAcMwOH+c+GVvDyzu6FGVkSKTUVFRMTTNm3CcfLqcGBuD0pLs5NHxI+pqIiIeFpCAoQU/Ov1GE4mfhjPqf1FRM5ORUVExNNcLpg6NX8p21yHk4FMYdizLm64ATIzLecT8SMqKiIi3pCcDOnpkJqKc1s6l7yWTFgYfPABvPuu7XAi/kObEoqIeIvLZR5Av37QqBHMng133mk5l4gf0YiKiEgJadECnnnmxDorWVkwcaKZZysihVNRERGxwO02ewUNGwZdupiNDkXkdCoqIiIWOBzQvbvZM+jTT81oy/ff204l4ntUVERELLn9dli+HGrVgs2boVUrmDPHdioR36KiIiJiUdOmsGaN2Sfo0CHo0QOGD4djx2wnE/ENKioiIpZFRcFnn5mCAjBzpuasiByn25NFRHyA0wkTJkBiotnDsGpV24lEfIOKioiID7nlloLH77xjbl/u1ctOHhHbVFRERHzUTz+ZBW4PH4bVq80aLKVL204lUrI0R0VExEfVrQv/+If5/PnnzYTbPXvsZhIpaSoqIiI+yumE//s/mD8fKlSAJUvMHJZVq2wnEyk5KioiIj6uWzdYuRIuvBB27IDLLoPXXrOdSqRkqKiIiPiBBg3MSErXrpCdbRaIEwkGmkwrIuInIiLgvffMOiu33mo7jUjJ0IiKiIgfCQkxtyo7neb4yBFzaWj5cquxRLzGalEZP348LVq0oEKFCkRHR9OtWzc2btxoM5KIiF958kl4/31o1w6mTDG7MosEEqtF5auvvmLw4MGsWLGCRYsWcezYMTp27MjBgwdtxhIR8RsPPAA33wxHj8KgQdC/PxxZuhqefdYsviLi5xxut+/0719++YXo6Gi++uorLrvssr98flZWFpGRkWRmZhIREVECCUVEfI/bDU89BQ89BNPy+tKXN3Ac/2KfPvD66xbTiZyuOO/fPjVHJTMzE4DKlSsX+vXs7GyysrIKPEREgp3DASNGwNcTVxcsKQBvvKGRFfFrPlNU3G43w4YN45JLLqFRo0aFPmf8+PFERkbmP2JjY0s4pYiI72p9bGnBknLcsmUlHUXEY3ymqNxzzz189913vPPOO2d8zsiRI8nMzMx/bN++vQQTioj4uEsvLfx827bk5ZVslICUkQGpqeajlBifKCr33nsvH3zwAampqbhcrjM+LywsjIiIiAIPERH5U4sWZk7Kyfr04dNfW9CqFaSnW0kVGFJSIC4OOnQwH1NSbCcKGlYn07rdbu69917mz5/P4sWLSUhIKNb3azKtiEghVq82l3vatiW3eQsaNIBNmyAqCmbPhiuusB3Qz2RkmHJy8rCU02ma31n+cS1n5jeTaQcPHszbb7/NzJkzqVChArt372b37t0cPnzYZiwREf/WogXcfz+0aIHTCV98YTYz/O036NgRnnlG660Uy6ZNnHbtLDcX0tLs5AkyVkdUHI5Cp30xffp0+vbt+5ffrxEVEZGiOXwY7r77xJ3KPXqYqxflylmN5R80ouJxfjOi4na7C30UpaSIiEjRlSljdlx+6SUoVcpcAmrdGrTKQxG4XDB16ol9C5xOswxwSZWUIJ/E6xOTaUVExPscDjOqkpoK1arBxRebjQ6lCJKTzQhKaqr5mJxcMr+uJvH61sq0xaVLPyIi52bXLqhcGcLCzPHBg2bUJcRf/vmakWHmjiQkBO7llwC+5OQ3l35ERMSOGjVOlJTcXLjxRrNn0P79xfghti5JBMsogybxAioqIiJBb+1aWLwY5s+HVq2gSJvY2yoLGRkwYMCJN/C8PBg4MDDnbyQknD7E5XRCfLydPJaoqIiIBLmWLWHJErjgAvjxR3P8wQdn+QabZSGYRhlsT+L1ESoqIiJCq1awZo1ZhT8rC7p2hTFjTu8EgN2yEGyjDLYm8foQFRUREQGgenWzONw995jjceNOfF6AzbIQjKMMLhe0axfYr/EsVFRERCRfaCi88IJZGK5yZXNF5zS2y4JGGYKKbk8WEZFC7d8PFSqcON62DWrWPOkJGRnmck98fND+a1/OjW5PFhGR83ZySfnmG3PF56GHzHQUIOgvSUjJUFEREZG/lJoKOTkwfjxcey3s22c7kQQLFRUREflLDz0EM2ea1WsXLoSkJPj2W9upJBioqIiISJHcequ5BFS7NmzdajY1fOcd26kk0KmoiIhIkV10kVlvpWNHOHwYbrvN3NIs4i2lbAcQERH/UrkyfPIJjB5tltvv0MF2IglkKioiIlJsTic88YS5A+j42m8HD5q7lS+6yG42KSI/2YFal35EROScHV/zze2Gu+6Ciy+GN9+0m0mKwI92oFZRERGR83bkiFkg7sgR6NMH7rsPjh61nUoK5Wc7UKuoiIjIeStTxuy4/Mgj5viFF+CKK2DPHru5pBB+tgO1ioqIiHhESAg8+ii8/75Z1XbpUkhMhJUrbSeTAvxsB2oVFRER8ajrr4fVq6F+fdixA7p3N6vaio+wvalkMemuHxER8bgLLzQjKXfdBYMHm12ZxYckJ0OnTn6xqaSKioiIeEVEBMyZU/Dcl1+akZaYGDuZ5CQul08XlON06UdERErEhg3QtauZt/L117bTiL9QURERkRIRFmb2Cdq9G9q3h5dfNuuviJyNioqIiJSIunXNpoY9esCxY2buyp13mrVXRM5ERUVEREpMuXJmx+WnnzZ3yL7+Olx6KWzfbjuZ+CoVFRERKVEOBzzwACxcCFFRZjfmKVNspxJfpaIiIiJWXHmlKSmDB8OYMbbTiK9SUREREWtq1YIXX4TSpc3x0aPw+ONw6JDVWOJDVFRERMRnPPggPPwwtG0LW7faTiO+QEVFRER8xg03QHQ0rF8PSUmwaJHtRGKbioqIiPiMyy+HtWuhRQvYtw+uvhqeekrrrQQzFRUREfEpLhcsWWLWWMnLgxEjzNorBw7YTiY2WC0qS5YsoUuXLsTExOBwOFiwYIHNOCIi4iPCw2HaNJg82Uy0/ewzsxOzBB+rReXgwYNcdNFFvPjiizZjiIiID3I4YNAgWLzYLBJ34YW2E4kNVndP7ty5M507d7YZQUREfFybNgWPFy+GpUth1Cizuq0ENqtFpbiys7PJzs7OP87KyrKYRkREStrvv8Mtt8Avv5hJt2++CRERtlOJN/lVFx0/fjyRkZH5j9jYWNuRRESkBFWqBE8+CaGh8P770KoV/O9/tlOJN/lVURk5ciSZmZn5j+3axUpEJOjceae59ONymZLSsiXoXgwvyciA1FTz0RK/KiphYWFEREQUeIiISPBp2dJc+rnsMti/3ywUN3q0uZ1ZPCQlBeLioEMH8zElxUoMvyoqIiIix0VHwxdfwJAh5njrVnOnkHhARgYMGHCi+eXlwcCBVkZWrE6mPXDgAGlpafnHW7duZf369VSuXJmaNWtaTCYiIv6gdGmYNAnatYOOHVVUPGbTptOHp3JzIS3NXHMrQVZHVNasWUOzZs1o1qwZAMOGDaNZs2Y88sgjNmOJiIif6dYNypY1n+flQa9eMHeu1Uj+LSHh9Hu/nU6Ijy/xKFaLSrt27XC73ac9Xn/9dZuxRETEj739NsyYYW5j/uc/zUCAFJPLBVOnmnIC5uOUKSU+mgLgcLv9d6unrKwsIiMjyczM1MRaEREB4NgxeOghePppc3zVVWZl26gou7n8UkaGudwTH+/RklKc929NphURkYBSqpTZcXnWLHM5aNEiSEqC9ettJ/NDLpeZAGRhJOU4FRUREQlIPXrAihVQpw6kp5ul+N97z3YqKS4VFRERCViNG8OaNdC5s5mrYnFgQM6RX+31IyIiUlyVKsGHH8K6deYS0HG5uSfmiorv0oiKiIgEPKezYElZtw7+9jcz2iK+TUVFRESCzsiRsHEjXHIJTJ9uO42cjYqKiIgEndmz4frrITvbbHI4eDDk5NhOJYVRURERkaATGQnz58Ojj5rjl182e+/t2mU3l5xORUVERIJSSAg88oiZaBsRAcuWQWKi2dxQfIeKioiIBLXrroPVq6FhQ7joItCeuL5FtyeLiEjQq1fPLA538i3L2dngdkN4uN1swU4jKiIiIkCFClCxoiknbjfcfTdcfrnZ7kbsUVERERE5icNhysn8+bBqlZm3smSJ7VTBS0VFRETkFLGxZjG4Jk1g71644gp48UUz0iIlS0VFRESkEHXqwPLl0LMnHDsG994LffvC4cO2kwUXFRUREZEzKFcOZs6Ef/3L3M785pvQtatGVkqSioqIiMhZOBwwbBgsWgTVqsEDD5hzASEjA1JTfXrGsIqKiIhIEXToAJs3Q8eOJ85t3erHoyspKRAXZ15YXJw59kEqKiIiIkVUrtyJz9PSoHlzuO02OHjQXqZzkpEBAwZAXp45zsuDgQN9cmRFRUVEROQcrFkDBw7ArFnQpg1s2WI7UTFs2nSipByXm2val49RURERETkHPXvCl19CdDR89x0kJcHChbZTFVFCgpkdfDKnE+Lj7eQ5CxUVERGRc3TppfCf/0CrVvD779C5M4wf7wfzVlwumDr1xH4BTidMmWLO+xiH2+3zv51nlJWVRWRkJJmZmURERNiOIyIiQSo726yz8uqr5viVV8yUD5+XkWEu98THl2hJKc77tzYlFBEROU9hYWaAokULePttszCcX3C5fHIU5WS69CMiIuIh/fubZUnCwsxxbi4sW2Y3k79TUREREfGgk+eoPvwwXHIJjBt3+k02UjQqKiIiIl7gdpvblwHGjIFu3SAz02okv6SiIiIi4gUOB7zwAkyfbi4FffghtGwJGzbYTuZfVFRERES8qG9f+PpriI2Fn34ytzK/957tVP5DRUVERMTLkpLMSrbt2pnLQb17w969tlP5B92eLCIiUgKio80OzMOHm9uYo6NtJ/IPKioiIiIlpFQpePbZgudWrzZzWJo0sZPJ1+nSj4iIiCW7dkHXrtC6tdncUE5nvai8/PLL1K5dm/DwcBITE1m6dKntSCIiIiUiNBQaNYJDh+DWW+HBB+HYsUKemJFhVpLLyCjxjLZZLSqzZ8/m/vvvZ9SoUaxbt45LL72Uzp07s23bNpuxRETE1wXIG3dUFHz6KYwYYY6feQauvhp+/fWkJ6WkQFwcdOhgPqakWMlqi9VNCVu1akXz5s2ZPHly/rkGDRrQrVs3xo8f/5ffr00JRUSCUEoKDBhglnoNCTGb7CQn20513ubOhX794OBB00feew+aR2eYg5OXtXU6IT3d5/foOZvivH9bG1HJyclh7dq1dOzYscD5jh07snz58kK/Jzs7m6ysrAIPEREJIhkZJ0oKmI8DB/r9yApA9+6wYoXZyPjnn+Ff/wI2bTp97f3cXLPjcZCwVlR+/fVXcnNzqVatWoHz1apVY/fu3YV+z/jx44mMjMx/xMbGlkRUERHxFQH+xt2okbkL6J574JVXgISEgpsHgRlRiY+3ks8G65NpHQ5HgWO3233aueNGjhxJZmZm/mP79u0lEVFERHyF7TfuEpgbU7GiWXq/QgXM5Z2pU81rBPNxyhS/vuxTXNaKSpUqVXA6naeNnuzdu/e0UZbjwsLCiIiIKPAQEZEgYvON29ak1uRkMyclNdV8DID5OMVhraiEhoaSmJjIokWLCpxftGgRbdq0sZRKRER8no03bttzY1wus/5+EI2kHGd1Zdphw4bRu3dvkpKSaN26NVOnTmXbtm0MGjTIZiwREfF1LlfJvmmfbW5MEJaHkmS1qPTo0YPffvuNcePGsWvXLho1asQnn3xCXFyczVgiIiIFHZ8bc+ptwkE0qdUWq+uonC+toyIiIiUmJcVc7snNPTE3Jsjmi3hKcd6/tSmhiIhIUSQnQ6dO5nJPfLwu+ZQQFRUREZGiKum5MWJ/HRURERGRM1FREREREZ+loiIiIiI+S0VFREREfJaKioiIiPgsFRURERHxWSoqIiIi4rNUVERERMRnqaiIiIiIz1JREREREZ+loiIiIiI+y6/3+jm+8XNWVpblJCIiIlJUx9+3j7+Pn41fF5X9+/cDEBsbazmJiIiIFNf+/fuJjIw863Mc7qLUGR+Vl5fHzp07qVChAg6Hw3acv5SVlUVsbCzbt28nIiLCdhyPC/TXB3qNgSDQXx/oNQaCQH99breb/fv3ExMTQ0jI2Weh+PWISkhICC4/3G47IiIiIP/gHRforw/0GgNBoL8+0GsMBIH8+v5qJOU4TaYVERERn6WiIiIiIj5LRaUEhYWFMWbMGMLCwmxH8YpAf32g1xgIAv31gV5jIAj011ccfj2ZVkRERAKbRlRERETEZ6moiIiIiM9SURERERGfpaIiIiIiPktFxaKPP/6YVq1aUaZMGapUqcKNN95oO5JH1apVC4fDUeDxz3/+03Ysj8vOzqZp06Y4HA7Wr19vO45HXX/99dSsWZPw8HBq1KhB79692blzp+1YHpOenk5ycjK1a9emTJky1K1blzFjxpCTk2M7msc8/vjjtGnThrJly1KxYkXbcTzi5Zdfpnbt2oSHh5OYmMjSpUttR/KYJUuW0KVLF2JiYnA4HCxYsMB2JOtUVCyZN28evXv3pl+/fnz77bcsW7aM2267zXYsjxs3bhy7du3Kfzz88MO2I3nc8OHDiYmJsR3DK9q3b8+cOXPYuHEj8+bNY/Pmzdx88822Y3nM//73P/Ly8pgyZQo//PADEydO5JVXXuGhhx6yHc1jcnJy6N69O3//+99tR/GI2bNnc//99zNq1CjWrVvHpZdeSufOndm2bZvtaB5x8OBBLrroIl588UXbUXyHW0rc0aNH3RdccIF72rRptqN4VVxcnHvixIm2Y3jVJ5984q5fv777hx9+cAPudevW2Y7kVe+//77b4XC4c3JybEfxmqeeespdu3Zt2zE8bvr06e7IyEjbMc5by5Yt3YMGDSpwrn79+u5//vOflhJ5D+CeP3++7RjWaUTFgv/85z/s2LGDkJAQmjVrRo0aNejcuTM//PCD7WgeN2HCBKKiomjatCmPP/54QA2p79mzh/79+/PWW29RtmxZ23G8bt++fcyYMYM2bdpQunRp23G8JjMzk8qVK9uOIYXIyclh7dq1dOzYscD5jh07snz5ckupxNtUVCzYsmULAGPHjuXhhx/mo48+olKlSlx++eXs27fPcjrPGTJkCLNmzSI1NZV77rmHSZMmcffdd9uO5RFut5u+ffsyaNAgkpKSbMfxqhEjRlCuXDmioqLYtm0b77//vu1IXrN582ZeeOEFBg0aZDuKFOLXX38lNzeXatWqFThfrVo1du/ebSmVeJuKigeNHTv2tMmjpz7WrFlDXl4eAKNGjeKmm24iMTGR6dOn43A4mDt3ruVXcXZFfY0AQ4cO5fLLL6dJkybcddddvPLKK6SkpPDbb79ZfhVnVtTX98ILL5CVlcXIkSNtRy624vw3BHjwwQdZt24dn3/+OU6nkzvuuAO3jy9oXdzXCLBz506uvvpqunfvzl133WUpedGcy+sLJA6Ho8Cx2+0+7ZwEjlK2AwSSe+65h549e571ObVq1WL//v0ANGzYMP98WFgYderU8fkJYUV9jYW5+OKLAUhLSyMqKsrT0TyiqK/vscceY8WKFaftw5GUlMTtt9/OG2+84c2Y56W4/w2rVKlClSpVqFevHg0aNCA2NpYVK1bQunVrLyc9d8V9jTt37qR9+/a0bt2aqVOnejnd+Tuf/w/9WZUqVXA6naeNnuzdu/e0URYJHCoqHnT8L/S/kpiYSFhYGBs3buSSSy4B4OjRo6SnpxMXF+ftmOelqK+xMOvWrQOgRo0anozkUUV9fc8//zyPPfZY/vHOnTvp1KkTs2fPplWrVt6MeN7O57/h8ZGU7OxsT0byuOK8xh07dtC+ffv8kc2QEN8faD6f/4b+LDQ0lMTERBYtWsQNN9yQf37RokV07drVYjLxJhUVCyIiIhg0aBBjxowhNjaWuLg4nn76aQC6d+9uOZ1nfPPNN6xYsYL27dsTGRnJ6tWrGTp0aP66HP7u1NdQvnx5AOrWrYvL5bIRyeNWrVrFqlWruOSSS6hUqRJbtmzhkUceoW7duj49mlIcO3fupF27dtSsWZNnnnmGX375Jf9r1atXt5jMc7Zt28a+ffvYtm0bubm5+Wv9xMfH5/+59SfDhg2jd+/eJCUl5Y+Abdu2LWDmFR04cIC0tLT8461bt7J+/XoqV64cEH93nhO7Nx0Fr5ycHPc//vEPd3R0tLtChQruK6+80v3999/bjuUxa9eudbdq1codGRnpDg8Pd1944YXuMWPGuA8ePGg7mlds3bo14G5P/u6779zt27d3V65c2R0WFuauVauWe9CgQe6MjAzb0Txm+vTpbqDQR6Do06dPoa8vNTXVdrRz9tJLL7nj4uLcoaGh7ubNm7u/+uor25E8JjU1tdD/Xn369LEdzRqH2+3js+JEREQkaPn+xVgREREJWioqIiIi4rNUVERERMRnqaiIiIiIz1JREREREZ+loiIiIiI+S0VFREREfJaKioiIiPgsFRUR8SkpKSl07NjxvH7G3r17qVq1Kjt27PBQKhGxRSvTiojPyM7Opk6dOsyaNYtLL730vH7WsGHDyMrKYtq0aR5KJyI2aERFRHzGvHnzKF++/HmXFIB+/foxY8YMfv/9dw8kExFbVFRExON++eUXqlevzhNPPJF/buXKlYSGhvL555+f8ftmzZrF9ddfX+Bc37596datG0888QTVqlWjYsWKPProoxw7dowHH3yQypUr43K5eO211wp8X+PGjalevTrz58/37IsTkRKloiIiHle1alVee+01xo4dy5o1azhw4AC9evXi7rvvPuv8k6VLl5KUlHTa+S+//JKdO3eyZMkSnn32WcaOHct1111HpUqVWLlyJYMGDWLQoEFs3769wPe1bNmSpUuXevz1iUjJ0RwVEfGawYMH88UXX9CiRQu+/fZbVq9eTXh4eKHP/eOPP6hUqRJLliwpcOmnb9++LF68mC1bthASYv5tVb9+faKjo1myZAkAubm5REZGMm3aNHr27Jn/vcOGDWPdunWkpqZ68VWKiDdpREVEvOaZZ57h2LFjzJkzhxkzZpyxpAAcPnwYoNDn/O1vf8svKQDVqlWjcePG+cdOp5OoqCj27t1b4PvKlCnDoUOHzvdliIhFKioi4jVbtmxh586d5OXl8fPPP5/1uVFRUTgcjkInv5YuXbrAscPhKPRcXl5egXP79u2jatWq55heRHyBioqIeEVOTg633347PXr04LHHHiM5OZk9e/ac8fmhoaE0bNiQDRs2eCzD999/T7NmzTz280Sk5KmoiIhXjBo1iszMTJ5//nmGDx9OgwYNSE5OPuv3dOrUia+//tojv/6hQ4dYu3bteS8eJyJ2qaiIiMctXryYSZMm8dZbbxEREUFISAhvvfUWX3/9NZMnTz7j9/Xv359PPvmEzMzM887w/vvvU7NmTY+sySIi9uiuHxHxKbfccgvNmjVj5MiR5/VzWrZsyf33389tt93moWQiYoNGVETEpzz99NOUL1/+vH7G3r17ufnmm7n11ls9lEpEbNGIioiIiPgsjaiIiIiIz1JREREREZ+loiIiIiI+S0VFREREfJaKioiIiPgsFRURERHxWSoqIiIi4rNUVERERMRnqaiIiIiIz/p/QjL5g/312jIAAAAASUVORK5CYII=",
      "text/plain": [
       "<Figure size 640x480 with 1 Axes>"
      ]
     },
     "metadata": {},
     "output_type": "display_data"
    }
   ],
   "source": [
    "dt = .1\n",
    "r = 1\n",
    "\n",
    "# target dynamics\n",
    "# x[k+1] = I x[k] + dt u\n",
    "u_t = np.array([-1.0, 1.0, 0])\n",
    "u_t /= np.linalg.norm(u_t) * .95\n",
    "\n",
    "T = 100\n",
    "x_t = np.zeros([3, T])\n",
    "x_t[:, 0] = [1, 0, 5]\n",
    "for k in range(T - 1):\n",
    "    x_t[:, k + 1] = x_t[:, k] + dt * u_t\n",
    "\n",
    "fig = plt.figure()\n",
    "ax = fig.gca()\n",
    "ax.plot(x_t[0, :], x_t[1, :], 'b--')\n",
    "\n",
    "planner = DubinsCar()\n",
    "# car start\n",
    "start = Vertex(x=0, y=0, psi=0)\n",
    "end = Vertex(x=-1, y=2, psi=3/4 * np.pi)\n",
    "path = planner.calculatePath(start, end, r)\n",
    "f = dubinsCurve2d(path.start.toarray(), path.a, path.b, path.c, path.r, path.type)\n",
    "p = np.array([f(s) for s in np.arange(0, 1.01, dt)])\n",
    "ax.plot(p[:, 0], p[:, 1], 'r.')\n",
    "\n",
    "final = Vertex(x=x_t[0, -1], y=x_t[1, -1], psi=3/4 * np.pi)\n",
    "path = planner.calculatePath(end, final, r)\n",
    "f = dubinsCurve2d(path.start.toarray(), path.a, path.b, path.c, path.r, path.type)\n",
    "p = np.array([f(s) for s in np.arange(0, 1.01, dt)])\n",
    "ax.plot(p[:, 0], p[:, 1], 'r.')\n",
    "\n",
    "ax.legend(['target', 'car'])\n",
    "ax.set_xlabel('x (m)')\n",
    "ax.set_ylabel('y (m)')\n",
    "fig.savefig('target/trajectories.pdf')"
   ]
  },
  {
   "cell_type": "code",
   "execution_count": null,
   "metadata": {},
   "outputs": [],
   "source": [
    "Q = np.eye(6)\n",
    "R = np.eye(6)\n",
    "\n",
    "q = cp.Variable(6)"
>>>>>>> 1f177ab6
   ]
  }
 ],
 "metadata": {
  "kernelspec": {
   "display_name": "Python 3.10.6 ('controls')",
   "language": "python",
   "name": "python3"
  },
  "language_info": {
   "codemirror_mode": {
    "name": "ipython",
    "version": 3
   },
   "file_extension": ".py",
   "mimetype": "text/x-python",
   "name": "python",
   "nbconvert_exporter": "python",
   "pygments_lexer": "ipython3",
   "version": "3.10.4"
  },
  "orig_nbformat": 4,
  "vscode": {
   "interpreter": {
    "hash": "94540ee2689e38cb4a00bc58df5375256baeebc145b73d8f0b2e119aa03d98be"
   }
  }
 },
 "nbformat": 4,
 "nbformat_minor": 2
}<|MERGE_RESOLUTION|>--- conflicted
+++ resolved
@@ -177,11 +177,7 @@
   },
   {
    "cell_type": "code",
-<<<<<<< HEAD
-   "execution_count": 9,
-=======
    "execution_count": 6,
->>>>>>> 1f177ab6
    "metadata": {},
    "outputs": [
     {
@@ -199,20 +195,12 @@
        "[0, 0, 0, 0, 0, 0]])"
       ]
      },
-<<<<<<< HEAD
-     "execution_count": 9,
-=======
      "execution_count": 6,
->>>>>>> 1f177ab6
      "metadata": {},
      "output_type": "execute_result"
     }
    ],
    "source": [
-<<<<<<< HEAD
-    "from sympy import Symbol, sin, cos, sec, tan, Matrix, integrate, eye, latex\n",
-=======
->>>>>>> 1f177ab6
     "u_psi = Symbol('u_psi')\n",
     "h = Symbol('h')\n",
     "rho = Symbol('rho')\n",
@@ -242,35 +230,9 @@
   },
   {
    "cell_type": "code",
-<<<<<<< HEAD
-   "execution_count": 13,
-   "metadata": {},
-   "outputs": [
-    {
-     "data": {
-      "text/latex": [
-       "$\\displaystyle \\left[\\begin{matrix}\\frac{\\rho u_{\\psi} \\left(h k l \\dot{\\theta}^{2} \\cos{\\left(t \\dot{\\theta} + \\theta_{0} \\right)} + \\rho u_{\\psi} \\left(h k \\dot{\\theta} \\cos{\\left(h k \\dot{\\theta} + \\theta_{0} \\right)} - \\sin{\\left(h k \\dot{\\theta} + \\theta_{0} \\right)}\\right) \\tan{\\left(\\phi_{c} \\right)} + \\rho u_{\\psi} \\sin{\\left(\\theta_{0} \\right)} \\tan{\\left(\\phi_{c} \\right)}\\right)}{l \\dot{\\theta}^{2}}\\\\\\frac{\\rho u_{\\psi} \\left(h k l \\dot{\\theta}^{2} \\sin{\\left(t \\dot{\\theta} + \\theta_{0} \\right)} + \\rho u_{\\psi} \\left(h k \\dot{\\theta} \\sin{\\left(h k \\dot{\\theta} + \\theta_{0} \\right)} + \\cos{\\left(h k \\dot{\\theta} + \\theta_{0} \\right)}\\right) \\tan{\\left(\\phi_{c} \\right)} - \\rho u_{\\psi} \\cos{\\left(\\theta_{0} \\right)} \\tan{\\left(\\phi_{c} \\right)}\\right)}{l \\dot{\\theta}^{2}}\\\\\\frac{h k \\rho u_{\\psi} \\tan{\\left(\\phi_{c} \\right)}}{l}\\\\h k u_{\\psi}\\\\0\\\\0\\end{matrix}\\right]$"
-      ],
-      "text/plain": [
-       "Matrix([\n",
-       "[rho*u_psi*(h*k*l*thetadot**2*cos(t*thetadot + theta_0) + rho*u_psi*(h*k*thetadot*cos(h*k*thetadot + theta_0) - sin(h*k*thetadot + theta_0))*tan(phi_c) + rho*u_psi*sin(theta_0)*tan(phi_c))/(l*thetadot**2)],\n",
-       "[rho*u_psi*(h*k*l*thetadot**2*sin(t*thetadot + theta_0) + rho*u_psi*(h*k*thetadot*sin(h*k*thetadot + theta_0) + cos(h*k*thetadot + theta_0))*tan(phi_c) - rho*u_psi*cos(theta_0)*tan(phi_c))/(l*thetadot**2)],\n",
-       "[                                                                                                                                                                                 h*k*rho*u_psi*tan(phi_c)/l],\n",
-       "[                                                                                                                                                                                                  h*k*u_psi],\n",
-       "[                                                                                                                                                                                                          0],\n",
-       "[                                                                                                                                                                                                          0]])"
-      ]
-     },
-     "execution_count": 13,
-     "metadata": {},
-     "output_type": "execute_result"
-    }
-   ],
-=======
    "execution_count": 7,
    "metadata": {},
    "outputs": [],
->>>>>>> 1f177ab6
    "source": [
     "u_psi = Symbol('u_psi')\n",
     "h = Symbol('h')\n",
@@ -317,13 +279,6 @@
     "F = Phi(h * (k+1) + t_0, k * h + t_0)\n",
     "s = Symbol('s')\n",
     "B = B.subs(t, s)\n",
-<<<<<<< HEAD
-    "G = integrate(Phi(h * k + t_0, s) * B, (s, t_0, h * k + t_0))\n",
-    "G.simplify()\n",
-    "# print(latex(F.simplify()))\n",
-    "D = integrate(Phi(h * k + t_0, s) * D, (s, t_0, h * k + t_0))\n",
-    "D.simplify()"
-=======
     "D = D.subs(t, s)\n",
     "G = integrate(Phi(h * k + t_0, s) * B, (s, t_0 + h * k, h * (k+1) + t_0))\n",
     "H = integrate(Phi(h * k + t_0, s) * D, (s, t_0 + h * k, h * (k+1) + t_0))\n",
@@ -479,7 +434,6 @@
     "R = np.eye(6)\n",
     "\n",
     "q = cp.Variable(6)"
->>>>>>> 1f177ab6
    ]
   }
  ],
